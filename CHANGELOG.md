# Changelog
<!--
	Placeholder for next release:
	## __WORK IN PROGRESS__
-->

## __WORK IN PROGRESS__
### Bugfixes
* Added / fixed some missing or incorrect exports from `zwave-js`:
  * The `CCAPI` type is now exported
  * `NODE_ID_BROADCAST` and `NODE_ID_MAX` are now value exports
  * The `Endpoint` class is now exported
  * The `InterviewStage` enum is now exported
<<<<<<< HEAD
* Several user-facing errors were converted from `Error` to `ZWaveError` in order to be consistent with other errors.
* Warnings about insecure communication with a node because of missing security configuration are now emitted as `ZWaveError`s with code `ZWaveErrorCodes.Controller_NodeInsecureCommunication`
=======
* Internal references to `@types/fs-extra` and `jest` are no longer leaked, allowing users to consume this library without `skipLibCheck`
>>>>>>> 15179711

### Changes under the hood
* `SpyTransport` was moved to `@zwave-js/testing`, a development-only testing package

## 5.3.1 (2020-10-13)
### Bugfixes
* The `targetValue` metadata in `Color Switch CC` no longer claims that the value is readonly

### Changes under the hood
* Changed how the transaction creation stack is included in error logs

## 5.3.0 (2020-10-10)
### Features
* Transactions now remember where they were created. This can be used to track down unhandled transaction rejections.
* When a message should be sent to a node that is assumed to be dead, the node is now pinged first to check if it is really dead.
* If a device supports `Notification CC` but sends `Alarm CC` (V1) frames, those are treated as `Notification Report`s if possible.

### Bugfixes
* The value IDs controlling `Start/Stop Level Change` commands in the `Multilevel Switch CC` are now also created for V1 and V2 nodes during the interview
* The `Alarm Sensor CC` value IDs for supported sensor types are now created as soon as they are known to be supported.

## 5.2.2 (2020-10-05)
### Config changes
* Added `Electronic Solutions DBMZ EU`

### Bugfixes
* Fixed a crash when receiving truncated messages
* When an unexpected error occurs while executing API commands (e.g. `Security CC requires a nonce to be sent!`), the corresponding transaction is now retried or rejected instead of crashing the driver.
* Nodes are sent to sleep again when they have no pending messages
* Compat queries are removed from the queue when a node goes to sleep
* Pending pings are resolved when a node wakes up
* `sendNoMoreInformation` now continues to work after it failed once
* `WakeUpCC::NoMoreInformation` is no longer moved to the wakeup queue when a node falls asleep

### Changes under the hood
* Removed some unused code

## 5.2.1 (2020-10-03)
### Bugfixes
* Fixed a crash while trying to determine the notification mode of a node
* Fixed a crash while defining metadata for a non-idle notification value

## 5.2.0 (2020-10-01)
### Features
* It is now possible to add an expiration timeout to sent messages by using the `expire` option for `sendMessage`.
* `Security CC` now stores unsolicited nonces as "free" and tries to use free nonces instead of requesting a new one if possible.
* Several improvements to `Notification CC`:
  * The interview now detects whether a node is push or pull
  * Push nodes now have their supporting values set to idle if no value is yet known
  * Pull nodes are now auto-refreshed every 6 hours and on wakeup

### Bugfixes
* During secure inclusion, the timeouts required by the Z-Wave specs are now correctly enforced
* When starting a network heal, the `"heal network progress"` event is now emitted immediately with the initial progress.
* Fixed a crash that could when queueing handshake messages while controller messages are pending
* `Thermostat Setpoint Set` commands now use the device-preferred scale instead of defaulting to the first one.
* A couple of `Notification CC` variables were changed to not have an idle state

### Changes under the hood
* Formatting log messages has been simplified. Log messages are now defined as objects and the log formatter auto-aligns the values.
* All remaining CCs had their log representation improved. If an error occurs during this conversion, this error is now caught.
* Code cleanup: TODOs, useless string interpolations
* Updated a bunch of dependencies

## 5.1.0 (2020-09-28)
### Features
* Added support for `User Code CC V2`
* All timeouts and the number of retry attempts are now configurable through the `Driver` options.

### Bugfixes
* Nodes are now only marked as dead or asleep if the controller receives no ACK for the sent messages. Missing responses to potentially unsupported requests no longer change the node status.
* `SendSupervisedCommandOptions` now correctly extends `CommandOptions`
* Timeouts configured through `Driver` options are now respected correctly

## 5.0.0 (2020-09-25)
### Breaking changes
* The status `Alive` was added to the `NodeStatus` enumeration. The node status can no longer switch between all states, only between `Dead` and `Alive`, between `Asleep` and `Awake` and from and to `Unknown`.
* The `status` property on `ZWaveNode` is now readonly. To change the status, use the `markAsAsleep` and similar methods, which only change the status if it is legal to do so.
* Unsolicited commands are now discarded in accordance with the Z-Wave specs if they are unencrypted but the CC is supported secure only
* `driver.start()` now throws if no handler for the `"error"` is attached

### Features
* A new method `withOptions` was added to `CCAPI`, which controls the used `SendCommandOptions`. For example, this allows changing the priority of each API call for that instance.
* All interview messages now automatically have a lower priority than most other messages, e.g. the ones created by user interaction. This should make the network feel much more responsive while an interview process is active.
* The node events `asleep`, `awake`, `alive` and `dead` now include the previous status aswell.
* Added the method `isEncapsulatedWith` to `CommandClass` to perform checks on the encapsulation stack.
* In addition to serial ports, serial-over-tcp connections (e.g. by using `ser2net`) are now supported. You can connect to such a host using a connection string of the form `tcp://hostname:port`. Use these `ser2net` settings to host a serial port: `<external-port>:raw:0:<path-to-serial>:115200 8DATABITS NONE 1STOPBIT`

### Bugfixes
* Improved performance of reading from the Value DB
* Retransmission of commands now distinguishes between errors on the controller side and missing responses from nodes
* If a node that is known to be included securely does not respond to the `Security CC` interview, it is no longer assumed to be non-secure
* If a node that is assumed to be included non-securely sends secure commands, it is now marked as secure and the interview will be restarted
* The interview for sensor-type CCs is now skipped if a timeout occurs waiting for a response. Previously the whole interview was aborted.
* `Basic CC` values that are mapped to `Binary Switch` or `Binary Sensor` are now interpreted correctly.
* Fixed a crash that could occur when assembling a partial message while the driver is not ready yet.

### Changes under the hood
* The driver has been completely rewritten with state machines for a well-defined program flow and better testability. This should solve issues where communication may get stuck for unknown reasons.
* A node's `status` and `ready` properties are now managed by state machines to have better control over how and when the status changes.
* Enabled the TypeScript option `strictFunctionTypes` and the usage of several decorators is now statically enforced
* Added more fine-grained control over expected responses, and distinguish between responses, callbacks and node updates for sent messages.
* Many CCs had their log representation improved. If an error occurs during this conversion, this error is now caught and logged.

## 4.2.3 (2020-09-18)
### Config changes
* (slangstrom) Add support for `Everspring AC301`

## 4.2.2 (2020-09-15)
### Config changes
* Removed parameter #5 from `Aeon Labs ZW130` because it doesn't seem to be supported in any firmware version

### Bugfixes
* A node is no longer marked as dead or asleep if it fails to respond to a `Configuration CC::Get` request. This can happen if the parameter is not supported.

## 4.2.1 (2020-09-10)
### Config changes
* (Mojito-Joe) Added a configuration file for `ABUS CFA3010`.

## 4.2.0 (2020-09-04)
### Features
* Invalid `Multi Channel CC::Command Encapsulation` which follow the V2+ format but use a V1 header are now treated like valid commands

### Bugfixes
* Further performance improvements while decoding `Configuration CC::Report`s

## 4.1.2 (2020-09-04)
### Bugfixes
* Reduced CPU usage in networks with a lot of values

## 4.1.1 (2020-09-01)
### Bugfixes
* The `Basic CC` interview is no longer performed if any actuator CC is supported
* If a node does not respond to a `Basic CC::Get`, the interview is no longer aborted. Instead the `Basic CC` is marked as unsupported.

## 4.1.0 (2020-08-29)
### Features
* Added the ability to send `Multilevel Sensor Reports` using the new `sendReport` method

### Misc
* Updated dependencies including bugfixes and security patches

## 4.0.7 (2020-08-16)
### Bugfixes
* Replaced Sentry.io DSN
* Each installation now generates a random ID that is can be used to suppress error reports on a per-user basis

## 4.0.6 (2020-07-30)
### Bugfixes
* Logs are no longer split across two logfiles.

## 4.0.5 (2020-07-30)
### Bugfixes
* Made `Meter CC::Reset` accessible through the `SET_VALUE` API.

## 4.0.4 (2020-07-05)
### Bugfixes
* During the interview, endpoint associations are now converted to node associations if required
* Allow `Set` and `SupportedSet` commands in `Alarm CC` V2

## 4.0.3 (2020-06-30)
### Bugfixes
* If a node fails to respond to `Multi Channel Endpoint Find`, the interview is no longer aborted and sequential endpoints are assumed instead
* Renamed the manufacturer `Goap` to Qubino
* For many Qubino devices, the lifeline now uses a node association

## 4.0.2 (2020-06-29)
### Bugfixes
* The driver no longer goes into an infinite loop when receiving a `CRC-16 Command Encapsulation CC` (#888)

## 4.0.1 (2020-06-26)
### Breaking changes
See "Changes under the hood". I don't expect anything to break, but to be safe, I'll declare this as a major version.

### Bugfixes
* It is now assumed that the Basic CC API is always supported

### Features
* Mandatory supported CCs that are defined in the device class config are now respected. This should improve support for legacy devices that don't include all CCs in the NIF.
* Added support for `Sound Switch CC`
* Added support for `Alarm Sensor CC`. This CC will only be interviewed if `Notification CC` is not supported.
* Added a `sendReport` command to the `Notification CC` API, which can be used to send custom `NotificationCCReport`s.

### Changes under the hood
* Moved the definition of legacy Z-Wave device classes to a config file.
* This project has been converted to a monorepo and split into the following packages:
  * `zwave-js`: As before, this is the main entry point for consumers
  * `@zwave-js/config`: The configuration files and methods to access them
  * `@zwave-js/core`: The core modules, which are shared between `zwave-js` and `@zwave-js/config`
  * `@zwave-js/serial`: A lightweight wrapper around `node-serialport` with a built-in parser for received serial API messages
  * `@zwave-js/shared`: Utility methods that are shared between all other packages
  
  It is likely that other packages will be added in the future.

## 3.8.5 (2020-06-18)
### Bugfixes
* Overlapping `SendData(Multicast)` commands are now avoided
* `SendData(Multicast)` commands without a callback are now aborted after a while

## 3.8.3 (2020-06-17)
### Bugfixes
* The `CRC-16 Command Encapsulation CC` is now correctly detected as an encapsulating CC

## 3.8.2 (2020-06-17)
### Bugfixes
* Missing information is included in logfiles again when the `LOGTOFILE` env variable is set after the library was imported
* The `CRC-16 Command Encapsulation CC` is now correctly detected as implemented
* If an association group is configured to use node associations, the `Multi Channel Association CC` version heuristic is now ignored

### Changes under the hood
* Added some details to the `Multi Channel Association CC` interview logging

## 3.8.1 (2020-06-16)
### Bugfixes
* Associations to the controller are not checked for supported CCs anymore
* `addAssociations` now respects the `noEndpoint` flag
* Removing multi channel endpoint association to the root endpoint no longer removes the equivalent node association
* `getAllDestinationsCached` no longer treats node id associations like multi channel associations to endpoint 0

## 3.8.0 (2020-06-16)
### Features
* Added the `noEndpoint` flag to force lifeline associations to use node id associations
* The `Multi Channel Association CC` interview now falls back to setting associations with `Association CC` if the node does not accept the added associations

### Config changes
* Changed `AEON Labs ZW095` lifeline to a node id association
* (nicoh88) Added config files for Devolo Dimmer (MT2760) and Shutter (MT2761)

## 3.7.9 (2020-06-16)
### Bugfixes
* Logfiles are created again when the `LOGTOFILE` env variable is set after the library was imported

## 3.7.8 (2020-06-16)
### Bugfixes
* If a configured lifeline association is outside the range of multi channel associations, a normal association is now used instead
* The `Association CC` interview now always requests the group count, even if `Multi Channel Association CC` is supported
* `getAssociations` and `getAssociationGroups` now respect all associations (the ones done with `Multi Channel Association CC` and the ones done with `Association CC`).

## 3.7.7 (2020-06-15)
### Bugfixes
* Logfiles now contain all logs in the correct order
* Fixed an error when using the DoorLockCC setValue API when not all configuration values have been received
* Errors in the async part of handleFirmwareUpdateGet are now caught and logged
* When a non Z-Wave serialport is configured or loading the configuration files, the `"error"` event is now emitted and the driver is destroyed instead of crashing
* If a `MultiChannelCCEndpointFindReport` does not contain any bytes for the found endpoints, the CC is no longer discarded. This should improve compatibility with some devices, e.g. _TKB Home TZ74 Dual Switch_.

### Changes under the hood
* Removed some unnecessary logging

## 3.7.6 (2020-06-15)
### Bugfixes
* Fixed a crash that happens when receiving a `Multi Command CC`

## 3.7.5 (2020-06-14)
### Bugfixes
* Removing a multi channel endpoint association to the root endpoint now also removes the equivalent node association (REVERTED in v3.8.1)

## 3.7.4 (2020-06-14)
### Bugfixes
* Improved logging for `Multi Channel Association CC`
* Assembling partial CCs now works if there are multiple levels (e.g. Security CC -> Multi Channel Association Report)

## 3.7.3 (2020-06-14)
### Bugfixes
* Logging for the following CCs has been improved:
  * `MultiChannelCCCommandEncapsulation` - The source endpoint was added
  * `SupervisionCCGet` and `SupervisionCCReport` - Added parameter logging
  * `MultilevelSwitchCCSet`, `MultilevelSwitchCCReport` and `MultilevelSwitchCCStartLevelChange` - Added parameter logging
* `ZWaveError` is now exported as a value
* The `Firmware` type is now exported
* Node information frames after `node.refreshInfo` are no longer discarded
* Firmware updates we don't know about are now aborted without emitting an event
* Failed firmware updates are now handled correctly
* All associations of the Fibaro FGMS-001 motion sensor are now configured to point to the controller

## 3.7.2 (2020-06-12)
### Bugfixes
* During the interview, the cached lifeline destinations for `Multi Channel Association` and `Association` CCs are now updated.

## 3.7.1 (2020-06-12)
### Bugfixes
* `node.refreshInfo` no longer causes an event to be emitted for every cleared value
* `node.refreshInfo` resets the state of the `ready` event and all cached CCs and API instances

## 3.7.0 (2020-06-11)
### Bugfixes
* The compat queries for Danfoss thermostats now query setpoint 1
* Always send pings, even if the target node is asleep
* Several report-type commands now correctly store their values in the value DB when received
* `MultiChannelCCV1Get` now checks whether the returned `MultiChannelCCV1Report` is for the correct endpoint
* A node's neighbors are now persisted in the cache so they can be used to visualize the network until a repeat interview is complete
* Added labels to metadata of `Language CC` values

### Features
* Added support for `Door Lock CC V4`
* Added support for `Lock CC`
* Added interview for `Language CC`
* Added support for over-the-air (OTA) firmware updates with `Firmware Update Meta Data CC`
* Lifeline reports for the root endpoint are now mapped to Endpoint 1 if the node supports Multi Channel Association CC in V1 or V2
* `ZWaveNode`s now have a `refreshInfo` method which resets all known information and restarts the node interview
* The node interview is no longer aborted if a response for the following requests times out:
  * Battery status
  * Battery health
  * Binary Sensor status
  * Multilevel Sensor status

### Changes under the hood
* Added `driver.waitForCommand` method to expect receipt of a command that matches a given predicate
* Added `driver.computeNetCCPayloadSize` method to compute how many payload bytes can be transmitted with a given CC (taking encapsulation into account).
* During build, CCs constructors for report-type commands are now checked if they call `persistValues`. Application CCs that don't will cause an error, all others a warning.

## 3.6.4 (2020-06-04)
### Bugfixes
* `Thermostat Setpoint Set` has been removed from the compat queries for Danfoss thermostats, because it overwrites queued commands

## 3.6.3 (2020-06-03)
### Bugfixes
* Always send handshakes replies, even if the target node is asleep

## 3.6.2 (2020-06-03)
### Bugfixes
* "Not implemented" or "Invalid payload" errors that happen while merging partial CCs are now correctly handled

## 3.6.1 (2020-06-03)
### Bugfixes
* `GetNodeProtocolInfoRequest` is no longer treated as a message to a node
* When moving messages to the wakeup queue, all pings are now rejected instead of only the pending ones. This avoids interviews getting stuck on a ping.

## 3.6.0 (2020-06-02)
### Features
* Added support for `Protection CC`
* The driver now sends a nonce in reply to `SecurityCCCommandEncapsulationNonceGet` commands

### Bugfixes
* Nodes that ask for a nonce are now automatically marked secure
* Fixed the computation of the authentication code when secure auth data length was a multiple of 16 bytes.
* Nonces are now marked as used immediately after (de)serialization
* If a message fails to serialize, the corresponding transaction is now rejected instead of crashing the driver
* Sequenced S0 encapsulated commands can now be received
* Unsolicited commands are now correctly decoded if they are split across multiple messages

## 3.5.5 (2020-06-01)
### Bugfixes
* The `Security CC` interview no longer stalls the interview process if the node is not included securely.
* Nonces that could not be sent are now expired immediately
* The security status of nodes is now stored and updated correctly

## 3.5.4 (2020-05-30)
### Bugfixes
* The driver now correctly handles nested transactions and their retransmission (e.g. for security encapsulated messages)

### Changes under the hood
* Updated TypeScript to v3.9
* Updated ESLint to v7, some changes to lint rules

## 3.5.3 (2020-05-27)
### Bugfixes
* All emitted `"error"` events now correctly contain an `Error` instance as the parameter.
* When a node sends a NIF, pending pings are resolved. This should increase the consistency of manually waking up nodes during the interview.
* When an interview is cut short due to missing network key, the `"error"` event is only emitted once.
* When a node is removed, its interview process is canceled and all errors are suppressed.
* If `Multi Channel Association CC` is V1, removing all destinations from all groups now correctly loops through all groups instead of using `0` as the group id.

## 3.5.2 (2020-05-27)
### Bugfixes
Various fixes related to `Security CC` when the network key is not configured. This means that the driver will not crash but likely there's no meaningful communication with secure nodes possible:
* The list of securely supported commands is not requested
* `Nonce Get` requests are not answered
* CCs are no longer encapsulated securely. This means that the interview for battery-powered nodes won't complete if `Wake Up CC` is only supported securely.

## 3.5.1 (2020-05-25)
### Bugfixes
* Cache values that are `Map`s are now correctly serialized. Fixes crash `issuedCommands.has is not a function`
* Fixed crashes with the message `Security CC can only be used when the network key for the driver is set`.

## 3.5.0 (2020-05-24)
### Features
* Added experimental support for Security S0 (#814)
* The `"inclusion started"` event now includes a boolean parameter to indicate whether the inclusion was started securely

### Bugfixes
* It is now possible to stop inclusion and exclusion processes again

## 3.4.0 (2020-05-21)
### Features
* `ZWaveNode` class: expose `ready` as a property (instead of only a one-time event), which can be missed

### Bugfixes
* The `NodeStatus` enum is now exposed as a value (instead of a type-only export)

## 3.3.0 (2020-05-21)
### Features
* The endpoint interview for `Version CC` is now skipped
* The node status is now determined more quickly during the interview

### Bugfixes
* If the current transaction is a ping, the calling code no longer gets stuck when messages are moved to the wakeup queue
* Config parameter 5 has been removed from the `WallMote Quad` for firmware versions `<= 1.5`
* Unsolicited messages are now logged
* Messages to nodes which don't expect an acknowledgement are now correctly retransmitted if the response doesn't come (e.g. `RequestNodeInfo`)
* Pings are no longer dropped if the controller failed to send them (in contrast to a missing response from the node)
* The log for unrecoverable errors during the interview now include the node ID
* The interview process should now correctly be rescheduled when communication fails outside the CC interview stage

## 3.2.4 (2020-05-17)
* `Multi Channel Association CC`: Fall back to config files during the interview if the node does not support Z-Wave+ (like Association CC does)

## 3.2.3 (2020-05-17)
### Bugfixes
* `Multi Channel Association CC`: After the controller is assigned to the lifeline in the interview, this association is added to the cached association list
* `Controller`:
  * `getAssociationGroups` now includes the last group aswell
  * adding and removing associations now updates the list of known associations

## 3.2.2 (2020-05-17)
### Bugfixes
* Fixed a crash that happened when received CCs tried to access the Value DB before it was opened

## 3.2.1 (2020-05-17)
### Bugfixes
* Multi Channel node associations to the controller are converted to endpoint associations if necessary
* `VersionCCCommandClassGet` now verifies that the response matches the requested CC
* Removed a duplicate line when logging the protocol information of a node

## 3.2.0 (2020-05-15)
### Features
* Added compatibility option `queryOnWakeup` to configure which API methods must be called when a device wakes up. Some devices (like the Danfoss thermostats) expect to be queried after wakeup, even if they send the required information themselves.

### Bugfixes
* CCs that can split their information into multiple messages now correctly store that information when only a single message is received

## 3.1.0 (2020-05-11)
### Features
* Added `getAssociationGroups` method to `Controller` to retrieve all defined association groups and their information for a node (#794)

### Bugfixes
* Node information (especially CC versions) are correctly restored from cache again
* The metadata for the manufacturer info for the Controller is now correctly stored as metadata, not values
* All handles for the optimized network cache are now closed when destroying the driver
* Nodes are now sent to sleep 1 second after waking up if there are no pending messages

## 3.0.0 (2020-05-08)
### Breaking changes
* The `healNetwork` method was removed from the Controller class (deprecated in `v2.4.0`) (#731).  
If you're still using it, you need to switch to `beginHealingNetwork`.
* The minimum supported Node.js version is now 10

### Features
* Reduced CPU usage of the network cache (#784)
* During the network heal, the routes from all nodes to the controller and between associated nodes are now updated.

### Bugfixes
* `Duration` objects are now correctly deserialized from the cache
* During the interview, value events for value IDs of the root endpoint are now correctly suppressed if they mirror functionality of other endpoints.

## 2.16.0 (2020-04-28)
### Features
* Added support for `Color Switch CC`
* Added exports for all the relevant things needed by consuming applications (https://github.com/AlCalzone/node-zwave-js/pull/762#issuecomment-613614445)
* Log outputs can now be filtered by nodes using the `LOG_NODES` env variable (#772)
* Nodes now emit a `"interview failed"` event when the interview fails with some additional info why (#769)

### Bugfixes
* Fixed error text in `getAssociations`
* `WakeUp CC` is now marked as supported when receiving wake up notification
* The byte length of Configuration values is now validated under more circumstances

### Changes under the hood
* TypeScript 3.8 with all its goodies!
* Filter out a bunch of user errors before reporting them with Sentry
* Use `gulp` for better control over some build tasks
* Check out the new [Documentation](https://alcalzone.github.io/node-zwave-js)!

## 2.15.7 (2020-03-22)
### Bugfixes
* Added missing setValue API for `Fibaro Venetian Blind CC`

## 2.15.6 (2020-03-16)
### Bugfixes
* `Fibaro Venetian Blind CC Reports` are now correctly deserialized

## 2.15.5 (2020-03-15)
### Bugfixes
* Delayed the check for manufacturer ID until the `Manufacturer Proprietary CC` needs it to avoid crashing during cache serialization

## 2.15.4 (2020-03-11)
### Bugfixes
* The `FibaroVenetianBlindCCGet` now correctly expects a response

## 2.15.3 (2020-03-09)
### Bugfixes
* The `firmwareVersion` property of a node now returns a value again
* Fixed the interview procedure of `Manufacturer Proprietary CC` by reading the manufacturer ID from the Value DB inside the constructor

## 2.15.2 (2020-03-07)
### Bugfixes
* Fixed the logic for filtering out root endpoint values

## 2.15.1 (2020-03-07)
### Bugfixes
* Send data transmit reports for singlecast messages are detected correctly again

## 2.15.0 (2020-03-07)
### Features
* Config files may now specify manufacturer proprietary parameters. This can be used to enable certain manufacturer proprietary commands
* Completed support for the `Fibaro Venetian Blind CC`
* Added support for some legacy devices by implementing `Multi Instance CC` (version 1 of the `Multi Channel CC`)
* When the wake up interval of a device seems to be longer than configured, the current interval is now re-queried
* Upon receipt of a `ClockCCReport` which deviates from the controller's clock, the sending node's clock setting now gets updated
* Value IDs of the root endpoint which have a corresponding value on another endpoint are now filtered out

### Bugfixes
* Fixed a compilation issue regarding `Send Data` message arguments
* When testing potential responses of Multi Channel requests, the response's source endpoint is now checked
* When testing potential responses of `ConfigurationGet` requests, the response's parameter number is now checked
* The device config for the controller node now gets loaded if possible

### Configuration updates
* Updated `ZHC5002` configuration for firmware versions >= 2.02
* Removed a bunch of duplicate and incomplete configuration files

## 2.14.0 (2020-02-23)
### Features
* Added support for multicast destinations in CCs
* `Multichannel CC`: The interview now needs less messages when a node reports identical endpoint capabilities

### Bugfixes
* The `setValue` API no longer crashes the driver if an invalid value for the CC is passed
* `Configuration CC`: The `Set` command no longer accepts values that are too large for the param's value size.

## 2.13.3 (2020-02-13)
### Bugfixes
* `Multi Channel CC`: The `EndPointFind` is no longer used in V2

## 2.13.2 (2020-02-10)
### Bugfixes
* The config file for `HeatIt Z-Push Button 8` is now correctly retrieved
* `Multilevel Switch CC`: Start level change commands now include the start level even if the `ignoreStartLevel` flag is set. Some devices might ignore this flag and behave oddly.

## 2.13.1 (2020-02-09)
### Bugfixes
* The lower limit for the `Multi Channel CC` has been set to V2

## 2.13.0 (2020-02-06)
### Features
* Improved support for notifications with the following event parameters: Duration, Command Classes, named numeric values
* Added support for the `Clock CC`.
* `Multilevel Switch CC`: `Start/StopLevelChange` commands are now supervised if possible

### Bugfixes
* `Get`-type commands which request a specific type now inspect received `Report`s whether they match the request

## 2.12.3 (2020-02-02)
### Bugfixes
* The interview sequence for `Thermostat CC` V1/V2 should no longer get stuck
* Nodes that confirm the receipt of a request but do not respond are no longer marked as sleeping or dead
* Messages from wrong nodes are no longer considered as a potential response to the current transaction
* The RTT calculation now works correctly for retransmitted messages
* Fixed a crash that could happen when receiving a `MultiChannelCCAggregatedMembersReport`
* Fixed a crash that could happen during the `Notification CC` interview

## 2.12.2 (2020-01-26)
### Bugfixes
* `Thermostat Setpoint CC`: In Version 1 and 2, the setpoint type `N/A` is no longer scanned.

## 2.12.1 (2020-01-25)
### Bugfixes
* The node interview is no longer aborted when an unexpected `ConfigurationReport` is received
* Retrying the interview procedure now happens after a short waiting period to give nodes time to recover
* If a node times out after a confirmation, the sent message is retried just like if there was no response at all
* Messages to sleeping nodes are now also retried before immediately assuming they are asleep

## 2.12.0 (2020-01-25)
### Features
* When a node is removed from the network, all associations to it are also removed
* The interview procedure is now canceled and retried when an error occurs instead of silently failing all futher steps
* The progress report for network healing distinguishes between failed, skipped, pending and healed nodes.

### Bugfixes
* The network heal now skips nodes that are dead or likely dead

### Changes under the hood
* Added some lint rules for the firmware in device config files

## 2.11.1 (2020-01-21)
### Bugfixes
* A potential source of stalled communication because of a missing timeout was eliminated
* The progress report for network healing now correctly distinguishes between not yet healed nodes and nodes that failed to heal

### Changes under the hood
* Improved the log output for bullet points as well as sent and received messages
* Log lines that are completely filled and have secondary tags no longer include garbage when logging to a file

## 2.11.0 (2020-01-21)
### Features
* Implemented the `Supervision` CC. The `Driver` now has two additional methods to make use of that feature:
    * `sendSupervisedCommand()`: Sends a command to a node using supervision and returns with the reported status (success, working, fail). This method throws if `Supervision CC` is not supported.
    * `trySendCommandSupervised()`: Convenience wrapper around `sendSupervisedCommand` and `sendCommand`. Automatically determines whether supervision is supported. Returns the supervision status if it is, and nothing otherwise
* The `Multilevel Switch CC` now makes use of supervised set commands if possible.

### Bugfixes
* Messages to sleeping nodes are now correctly de-prioritized when the awake timeout elapses
* Messages are now automatically re-transmitted when the controller responds with a `NAK` or when it fails to respond at all
* `ACK`s from the controller after a retransmit are no longer treated as unexpected
* The logic that determines a message's role (expected, unexpected, confirmation, ...) now takes the encapsulation stack into account.

## 2.10.0 (2020-01-18)
### Features
* Locally reset devices are now treated like failing nodes and automatically removed from the controller
* The `Notification` status is now also queried on wakeup
* The status of non-reporting listening nodes is now regularly queried

### Bugfixes
* The controller is now correctly treated as an awake node when prioritizing messages
* The partial interview for the `Meter` CC no longer re-queries the capabilities
* All timeouts and intervals are now cleared when the driver is shut down.

## 2.9.1 (2020-01-07)
### Bugfixes
* `Notification CC` Reports that are received as a response during the interview are now correctly handled
* The `ready` event is now only for nodes that are known to be alive or asleep
* After `removeFailedNode()` has succeeded, the node is removed from the driver and the corresponding events are emitted
* The `alive`, `awake` and `dead` events are now also emitted for nodes if their status was previously unknown.
* After a node was removed or marked as dead, the check for `all nodes ready` is performed again
* Dead nodes are ignored in the check for `all nodes ready` to avoid the necessity for physical user interaction

## 2.9.0 (2020-01-05)
### Features
* Added `isFailedNode()` and `removeFailedNode()` to the `Controller` class
* The scenes of the `Scene Activation` CC are now automatically reset after the duration has elapsed.

## 2.8.0 (2020-01-04)
### Features
* Added the driver options `fs` and `cacheDir` to replace the default fs driver and/or cache directory

## 2.7.1 (2020-01-04)
### Bugfixes
* The `Indicator CC` `setValue` API now accepts `boolean` values for binary indicators

## 2.7.0 (2020-01-03)
### Features
* `Basic CC` reports no longer create a value when they are mapped to another CC
* `IndicatorCC`:
    * Binary indicators now use `boolean` values
    * V1 indicators (unspecified) are now ignored if an endpoint is known to have V2 indicators

### Bugfixes
* Many occurences of `TODO: no handler for application command` in the log were removed
* The driver is no longer reset when unexpected data is received. Instead the invalid bytes are skipped.

## 2.6.0 (2020-01-02)
### Features
* Implemented `Scene Activation` CC

### Bugfixes
* The env variables `LOGTOFILE` and `LOGLEVEL` are now lazily evaluated

## 2.5.2 (2020-01-01)
### Bugfixes
* Removed a duplicate config parameter from Heatit Z-Scene Controller
* `IndicatorCC`: The first indicator ID is no longer ignored

## 2.5.1 (2019-12-30)
### Bugfixes
* The device config is now also loaded when deserializing nodes from the cache

## 2.5.0 (2019-12-30)
### Features
* Added the event `"ready"` to `ZWaveNode` and `"all nodes ready"` to `Driver` to notify users that a node respectively all nodes are safe to be used

### Bugfixes (or maybe it's a feature?)
* `BasicCCSet` commands that are received from a node are now treated like reports
* If possible, received `BasicCC` commands are mapped to specific CCs

### Definitely Bugfixes
* Avoid resetting the IO layer while the driver is not ready
* `IndicatorCC`: 
    * Corrected the expected response to `SupportedGet` command
    * Improved property(Key) translation
* `MeterCC`: Add translation for property and propertyKey
* Nodes and timers are now cleaned up after a hard reset of the controller
* Supported CC and their versions are now correctly stored in the cache file
* The cache file is no longer discarded when it contains a value of an unsupported CC
* Endpoints can no longer be accessed before the `Multi Channel` interview is completed.
* Duplicate labels for several configuration parameters were renamed

### Changes under the hood
* Updated several dependencies
* Duplicate configuration parameter labels are now marked as a warning

## 2.4.1 (2019-12-18)
### Bugfixes
* Fixed a crash that happens when a `MultiChannelCCAggregatedMembersReport` is received.
* Fixed a crash that happens when receiving a message from a node endpoint, but that endpoint was not known to the controller

## 2.4.0 (2019-12-17)
### Features
* The log output now contains the version of this library (and a fancy title!)
* Reworked the `healNetwork` process:
    * The controller now has two additional methods: `beginHealingNetwork` and `stopHealingNetwork`. The original `healNetwork` now simply calls `beginHealingNetwork` and is deprecated.
    * Two additional events (`heal network progress` and `heal network done`) are emitted during the process. The event callback receives a map with the current process: *node id* (`number`) => *heal done* (`boolean`).
* Pending messages are now automatically removed from the send queue if they no longer serve a purpose (e.g. node removed or healing process stopped)
* The status of sleeping nodes is automatically reset to `asleep` 10 seconds after the wake up or the last completed transaction.

### Bugfixes
* Config parameters are no longer queried multiple times if there are partial config params defined
* If a ping failed and the node's messages are moved to the wake up queue, the send queue is no longer stalled by the unanswered ping
* When sending a message to a node that is known to be asleep, the message's priority is automatically set to `Wake Up` (except for `NoOperationCC`s).

## 2.3.0 (2019-12-14)
### Features
* Using the env variable `LOGTOFILE=true`, the log output can now be redirected to a file instead of `stdout`.

### Bugfixes
* Updated `alcalzone-shared` lib to a working version
* The parameter number during interview of `Configuration CC` is now logged correctly instead of `[object Object]`.

### Changes under the hood
* Updated several dependencies

## 2.2.1 (2019-12-13)
### Bugfixes
* Removed deadlocks that happened when stopping the inclusion or exclusion process
* The start and stop of an in- or exclusion process is now correctly announced using the `inclusion started`, `inclusion stopped`, `exclusion started` and `exclusion stopped` events.

## 2.2.0 (2019-12-11)
### Bugfixes
* Accessing a node's or endpoint's `commandClasses` property with `Symbol`s no longer causes a crash
* Revised querying logic for devices without Z-Wave+ or Lifeline associations

### Features
* Added support for `Indicator CC`

## 2.1.1 (2019-12-07)
### Bugfixes
* The serial port will now only be closed if it is already open. This causes less errors to be thrown when opening the port fails.

## 2.1.0 (2019-12-01)
### Features
* Added support for `Meter CC`

### Bugfixes
* Fixed a crash that happened when setting a configuration value that would not fit in the configured value size by marking many configuration parameters in device config files as unsigned.

### Changes under the hood
* The min/max value for configuration parameters in device config files is now validated

## 2.0.1 (2019-11-27)
### Bugfixes
* Fixed a crash that happened when saving the network cache with a CC that is neither supported nor controlled

### Changes under the hood
* Errors in stack traces are now mapped to the original TypeScript sources.

## 2.0.0 (2019-11-26)
### Changes for users
* The `value updated` event is no longer emitted for `interviewComplete` every time a command is received
* `Basic CC` is no longer reported as supported when other actuator CCs are supported
* If a node only controls a CC, the corresponding CCAPI is no longer falsely offered
* The driver no longer overrides the CC version that was determined by the CC constructor
* `Binary Sensor CC` is now correctly interviewed
* Added a large amount of device configuration files. This powers the `Configuration CC` for versions <3 and enables lifeline associations for devices that don't support the Z-Wave+ standard.
* Renamed a few manufacturers
* When devices wake up that neither support Z-Wave+ nor have a lifeline association, all sensor and actuator CCs are queried for updated values

### Bugfixes
* `Multi Channel CC` no longer queries endpoint #0 if EndpointFind returns no results or only zeroes.
* When values and metadata are deserialized from the cache, no more events are emitted. If you relied on this behavior, use `getDefinedValueIDs()` instead **after** the interview was completed.

### Breaking changes
* Added a new member to `ValueID`: `property` (`number | string`) replaces `propertyName` as the property identifier. `propertyName` is now in line with `commandClassName` and `propertyKeyName` and contains a speaking representation of the property

### Changes under the hood
* Deduplicated some code in the config lint script
* Upgrade to TypeScript 3.7
* The `ccCommand` properties' types are now specified using `declare` class fields instead of interface merging

## 1.7.0 (2019-11-03)
* Support interviewing multi channel endpoints
* Improve performance by not formatting logs that won't be visible
* `Multi Channel CC`: Mark `commandClasses` property as internal
* Upgrade to TypeScript 3.7 RC
* Remove secondary switch functionality from `Multilevel Switch CC`
* Implement interview procedure for `Multilevel Switch CC`
* Upgrade Prettier and ESLint to make use of the new TS 3.7 syntax
* Update Multilevel Sensor definitions to latest specs and rename some sensor types
* Move sensor type and scale definitions to JSON config files
* Extract named scales to their own configuration file
* Also use scale configuration for `Thermostat Setpoint CC`
* Improve error output for `lint:config` script
* Upgrade `serialport` to version 8
* Create CC instances for all endpoints in `getDefinedValueIDs`

## 1.6.0 (2019-10-23)
* Implement Multi Channel Association CC and prefer it to Association CC if possible
* Implement AssociationGroupInfoCC
* Add support for CRC-16 CC
* Bump Association CC to V3, which adds no new commands
* Add setValue API to TimeParametersCC and use JS date objects
* Add set value API to NodeNamingAndLocationCC
* Add interview for Multilevel Sensor CC, fix scale parsing
* Add interview for Thermostat Setback CC
* Add interview for Central Scene CC
* Filter out internal key value pairs in `getDefinedValueIDs`
* Add tests (and the necessary snippets) for CC serialization and deserialization routines and fix the found errors:
    * Central Scene: fix calculation of scene bitmask size
    * Association Group Information: fix offset during parsing of InfoReport
    * (Multi Channel) Association: fix broken check for negative group IDs
    * Handle encapsulation (de)serialization correctly
* Help GitHub understand that this is not a C(++)-repo
* Add interview implemention to tracking issue
* Moved `supportsCommand` from `CommandClass` to `CCAPI`
* CC API methods now check that the underlying command is supported by the node
* Improved handling of bit masks
* Implement interview for ConfigurationCC, include spec changes
* Don't interview CCs the VersionCC reports as unsupported
* Cleanup loglevels for some log outputs
* Update dependencies


## 1.5.0 (2019-10-06)
* Add the remaining notification configurations:
    * Gas Alarm (`0x12`)
    * Pest Control (`0x13`)
    * Light Sensor (`0x14`)
    * Water Quality Monitoring (`0x15`)
    * Home monitoring (`0x16`)
* Check all received request messages for a matching callback id
* Add interview procedure for ThermostatSetpointCC
* Add setValue API for ThermostatSetpointCC
* Hide more CC values of newer CC versions
* Fix translation of enum values to state metadata so it is able to handle strings starting with a number
* Interview new nodes immediately after inclusion
* Automatically determine the correct CC interview sequence
* `getDefinedValueIDs` now returns statically defined, dynamically registered and created value IDs

## 1.4.0 (2019-10-03)
* Partially re-interview CCs after restart from cache
* Add interview procedure for BasicCC
* Add the option to specify a minimum version for ccValues
* Implement BatteryCC V2 (including API)
* ThermostatOperatingStateCC: bump CC version
* Add setValue API to WakeUp CC
* Add more notification configurations:
    * Appliance (`0x0C`)
    * Home Health (`0x0D`)
    * Siren (`0x0E`)
    * Water Valve (`0x0F`)
    * Weather Alarm (`0x10`)
    * Irrigation (`0x11`)
* Prepare for TS 3.7
* Add missing callbackId to HardResetRequest
* Create callback ids centrally on the driver instance
* Implement TimeCC v2 and TimeParametersCC v1
* TimeParametersCC: use local time if the node has no means to determine timezone
* Add support for excluding nodes from the network
* Update dependencies

## 1.3.1 (2019-09-25)
* Mark `options` in `IDriver` as internal

## 1.3.0 (2019-09-04)
* Add more notification configurations:
    * Power Management (`0x08`)
    * System (`0x09`)
    * Emergency Alarm (`0x0A`)
    * Clock (`0x0B`)
* Implement node and network heal
* Add method to enumerate serial ports
* Mark readonly CCs

## 1.2.1 (2019-08-29)
* Implement AssociationCC (V2)
* fix CC interview not being done completely
* Implement ThermostatModeCC (V3)
* Implement ThermostatOperatingStateCC (V1)
* Make a bunch of CC values internal
* allow preventing notification variables from going idle
* Add more notification configurations:
    * Access Control (`0x06`)
    * Water Alarm (`0x05`)
    * Heat Alarm (`0x04`)
    * CO2 Alarm (`0x03`)
    * CO Alarm (`0x02`)
* add a lint step for config files
* handle errors in config files more gracefully
* dependency updates

## 1.1.1 (2019-08-25)
* Drop messages with non-implemented CCs instead of crashing
* Fix parsing of MultiChannelCC encapsulated CCs
* Fix unwrapping of MultiChannelCCs inside ApplicationCommandRequests
* Include `config` dir and TypeScript definitions in package
* Move `ansi-colors` from dev to production dependencies

## 1.1.0 (2019-08-25)
* Improve support for notification CC: named variables and events

## 1.0.1 (2019-08-20)
* Fix log message for metadata updates
* Remove unused dependencies, exports and methods
* Fix broken setValue API test

## 1.0.0 (2019-08-19)
* First working release<|MERGE_RESOLUTION|>--- conflicted
+++ resolved
@@ -11,12 +11,9 @@
   * `NODE_ID_BROADCAST` and `NODE_ID_MAX` are now value exports
   * The `Endpoint` class is now exported
   * The `InterviewStage` enum is now exported
-<<<<<<< HEAD
 * Several user-facing errors were converted from `Error` to `ZWaveError` in order to be consistent with other errors.
 * Warnings about insecure communication with a node because of missing security configuration are now emitted as `ZWaveError`s with code `ZWaveErrorCodes.Controller_NodeInsecureCommunication`
-=======
 * Internal references to `@types/fs-extra` and `jest` are no longer leaked, allowing users to consume this library without `skipLibCheck`
->>>>>>> 15179711
 
 ### Changes under the hood
 * `SpyTransport` was moved to `@zwave-js/testing`, a development-only testing package
